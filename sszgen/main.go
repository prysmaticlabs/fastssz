package main

import (
	"bytes"
	"crypto/sha256"
	"encoding/hex"
	"flag"
	"fmt"
	"go/ast"
	"go/format"
	"go/parser"
	"go/token"
	"io/ioutil"
	"os"
	"path/filepath"
	"reflect"
	"regexp"
	"sort"
	"strconv"
	"strings"
	"text/template"
)

const bytesPerLengthOffset = 4

type generationTarget struct {
	name string
	opts []string
}

func main() {
	var source string
	var objsStr string
	var output string
	var include string
	var experimental bool

	flag.StringVar(&source, "path", "", "")
	flag.StringVar(&objsStr, "objs", "", "")
	flag.StringVar(&output, "output", "", "")
	flag.StringVar(&include, "include", "", "")
	flag.BoolVar(&experimental, "experimental", false, "")

	flag.Parse()

	targets := decodeTargets(objsStr)
	includeList := decodeIncludes(include)

	if err := encode(source, targets, output, includeList, experimental); err != nil {
		fmt.Printf("[ERR]: %v\n", err)
		os.Exit(1)
	}
}

func decodeTargets(input string) []generationTarget {
	if input == "" {
		return []generationTarget{}
	}
	raw := strings.Split(strings.TrimSpace(input), ",")
	targets := make([]generationTarget, len(raw))
	for i, v := range raw {
		t := generationTarget{}
		r := regexp.MustCompile(`(.*)\[(.*)]`)
		res := r.FindStringSubmatch(v)
		if len(res) == 0 {
			t.name = v
		} else {
			t.name = res[1]
			t.opts = strings.Split(strings.TrimSpace(res[2]), ",")
		}
		targets[i] = t
	}
	return targets
}

func decodeIncludes(input string) []string {
	if input == "" {
		return []string{}
	}
	return strings.Split(strings.TrimSpace(input), ",")
}

// The SSZ code generation works in three steps:
// 1. Parse the Go input with the go/parser library to generate an AST representation.
// 2. Convert the AST into an Internal Representation (IR) to describe the structs and fields
// using the Value object.
// 3. Use the IR to print the encoding functions

func encode(source string, targets []generationTarget, output string, includePaths []string, experimental bool) error {
	files, err := parseInput(source) // 1.
	if err != nil {
		return err
	}

	// parse all the include paths as well
	include := map[string]*ast.File{}
	for _, i := range includePaths {
		files, err := parseInput(i)
		if err != nil {
			return err
		}
		for k, v := range files {
			include[k] = v
		}
	}

	// read package
	var packName string
	for _, file := range files {
		packName = file.Name.Name
	}

	e := &env{
		include:  include,
		source:   source,
		files:    files,
		objs:     map[string]*Value{},
		packName: packName,
		targets:  targets,
	}

	if err := e.generateIR(); err != nil { // 2.
		return err
	}

	// 3.
	var out map[string]string
	if output == "" {
		out, err = e.generateEncodings(experimental)
	} else {
		// output to a specific path
		out, err = e.generateOutputEncodings(output, experimental)
	}
	if err != nil {
		panic(err)
	}
	if out == nil {
		// empty output
		panic("No files to generate")
	}

	for name, str := range out {
		output := []byte(str)

		output, err = format.Source(output)
		if err != nil {
			return err
		}
		if err := ioutil.WriteFile(name, output, 0644); err != nil {
			return err
		}
	}
	return nil
}

func isDir(path string) (bool, error) {
	fileInfo, err := os.Stat(path)
	if err != nil {
		return false, err
	}
	return fileInfo.IsDir(), nil
}

func parseInput(source string) (map[string]*ast.File, error) {
	files := map[string]*ast.File{}

	ok, err := isDir(source)
	if err != nil {
		return nil, err
	}
	if ok {
		// dir
		astFiles, err := parser.ParseDir(token.NewFileSet(), source, nil, parser.AllErrors)
		if err != nil {
			return nil, err
		}
		for _, v := range astFiles {
			if !strings.HasSuffix(v.Name, "_test") {
				files = v.Files
			}
		}
	} else {
		// single file
		astfile, err := parser.ParseFile(token.NewFileSet(), source, nil, parser.AllErrors)
		if err != nil {
			return nil, err
		}
		files[source] = astfile
	}
	return files, nil
}

// Value is a type that represents a Go field or struct and his
// correspondent SSZ type.
type Value struct {
	// name of the variable this value represents
	name string
	// name of the Go object this value represents
	obj string
	// n is the fixed size of the value
	n uint64
	// auxiliary int number
	s uint64
	// type of the value
	t Type
	// array of values for a container
	o []*Value
	// type of item for an array
	e *Value
	// auxiliary boolean
	c bool
	// another auxiliary int number
	m uint64
	// ref is the external reference if the struct is imported
	// from another package
	ref string
	// new determines if the value is a pointer
	noPtr bool
	// options
	opts []string
}

func (v *Value) isListElem() bool {
	return strings.HasSuffix(v.name, "]")
}

func (v *Value) objRef() string {
	// global reference of the object including the package if the reference
	// is from an external package
	if v.ref == "" {
		return v.obj
	}
	return v.ref + "." + v.obj
}

func (v *Value) copy() *Value {
	vv := new(Value)
	*vv = *v
	vv.o = make([]*Value, len(v.o))
	for indx := range v.o {
		vv.o[indx] = v.o[indx].copy()
	}
	if v.e != nil {
		vv.e = v.e.copy()
	}
	return vv
}

// Type is a SSZ type
type Type int

const (
	// TypeUint is a SSZ int type
	TypeUint Type = iota
	// TypeBool is a SSZ bool type
	TypeBool
	// TypeBytes is a SSZ fixed or dynamic bytes type
	TypeBytes
	// TypeBitVector is a SSZ bitvector
	TypeBitVector
	// TypeBitList is a SSZ bitlist
	TypeBitList
	// TypeVector is a SSZ vector
	TypeVector
	// TypeList is a SSZ list
	TypeList
	// TypeContainer is a SSZ container
	TypeContainer
	// TypeReference is a SSZ reference
	TypeReference
)

func (t Type) String() string {
	switch t {
	case TypeUint:
		return "uint"
	case TypeBool:
		return "bool"
	case TypeBytes:
		return "bytes"
	case TypeBitVector:
		return "bitvector"
	case TypeBitList:
		return "bitlist"
	case TypeVector:
		return "vector"
	case TypeList:
		return "list"
	case TypeContainer:
		return "container"
	case TypeReference:
		return "reference"
	default:
		panic("not found")
	}
}

type env struct {
	source string
	// map of the include path for cross package reference
	include map[string]*ast.File
	// map of files with their Go AST format
	files map[string]*ast.File
	// name of the package
	packName string
	// array of structs with their Go AST format
	raw []*astStruct
	// map of structs with their IR format
	objs map[string]*Value
	// map of files with their structs in order
	order map[string][]string
	// target structures to encode
	targets []generationTarget
	// imports in all the parsed packages
	imports []*astImport
}

const encodingPrefix = "_encoding.go"

func (e *env) generateOutputEncodings(output string, experimental bool) (map[string]string, error) {
	out := map[string]string{}

	keys := make([]string, 0, len(e.order))
	for k := range e.order {
		keys = append(keys, k)
	}
	sort.Strings(keys)

	orders := []string{}
	for _, k := range keys {
		orders = append(orders, e.order[k]...)
	}

	res, ok, err := e.print(true, orders, experimental)
	if err != nil {
		return nil, err
	}
	if !ok {
		return nil, nil
	}
	out[output] = res
	return out, nil
}

func (e *env) generateEncodings(experimental bool) (map[string]string, error) {
	outs := map[string]string{}

	firstDone := true
	for name, order := range e.order {
		// remove .go prefix and replace if with our own
		ext := filepath.Ext(name)
		name = strings.TrimSuffix(name, ext)
		name += encodingPrefix

		vvv, ok, err := e.print(firstDone, order, experimental)
		if err != nil {
			return nil, err
		}
		if ok {
			firstDone = false
			outs[name] = vvv
		}
	}
	return outs, nil
}

func (e *env) hashSource() (string, error) {
	content := ""
	for _, f := range e.files {
		var buf bytes.Buffer
		if err := format.Node(&buf, token.NewFileSet(), f); err != nil {
			return "", err
		}
		content += buf.String()
	}

	hash := sha256.Sum256([]byte(content))
	return hex.EncodeToString(hash[:]), nil
}

func (e *env) print(first bool, order []string, experimental bool) (string, bool, error) {
	hash, err := e.hashSource()
	if err != nil {
		return "", false, fmt.Errorf("failed to hash files: %v", err)
	}

	tmpl := `// Code generated by fastssz. DO NOT EDIT.
	// Hash: {{.hash}}
	package {{.package}}

	import (
		ssz "github.com/ferranbt/fastssz" {{ if .imports }}{{ range $value := .imports }}
			{{ $value }} {{ end }}
		{{ end }}
	)

	{{ range .objs }}
		{{ .Marshal }}
		{{ .Unmarshal }}
		{{ .Size }}
		{{ .HashTreeRoot }}
		{{ .GetTree }}
	{{ end }}
	`

	data := map[string]interface{}{
		"package": e.packName,
		"hash":    hash,
	}

	type Obj struct {
		Size, Marshal, Unmarshal, HashTreeRoot, GetTree string
	}

	objs := []*Obj{}
	imports := []string{}

	// Print the objects in the order in which they appear on the file.
	for _, name := range order {
		obj, ok := e.objs[name]
		if !ok {
			continue
		}

		// detect the imports required to unmarshal this objects
		refs := detectImports(obj)
		imports = appendWithoutRepeated(imports, refs)

		if obj.isFixed() && isBasicType(obj) {
			// we have an alias of a basic type (uint, bool). These objects
			// will be encoded/decoded inside their parent container and do not
			// require the sszgen functions.
			continue
		}
		getTree := ""
		if experimental {
			getTree = e.getTree(name, obj)
		}
		o := &Obj{
<<<<<<< HEAD
			HashTreeRoot: e.hashTreeRoot(name, obj),
			GetTree:      getTree,
			Marshal:      e.marshal(name, obj),
			Unmarshal:    e.unmarshal(name, obj),
			Size:         e.size(name, obj),
		}
		if len(obj.opts) == 1 && obj.opts[0] == "no-htr" {
			o.HashTreeRoot = ""
=======
			GetTree:   getTree,
			Marshal:   e.marshal(name, obj),
			Unmarshal: e.unmarshal(name, obj),
			Size:      e.size(name, obj),
		}
		if len(obj.opts) == 1 && obj.opts[0] == "no-htr" {
			o.HashTreeRoot = ""
		} else {
			o.HashTreeRoot = e.hashTreeRoot(name, obj)
>>>>>>> 80e4d34d
		}
		objs = append(objs, o)
	}
	if len(objs) == 0 {
		// No valid objects found for this file
		return "", false, nil
	}
	data["objs"] = objs

	// insert any required imports
	importsStr, err := e.buildImports(imports)
	if err != nil {
		return "", false, err
	}
	if len(importsStr) != 0 {
		data["imports"] = importsStr
	}

	code := execTmpl(tmpl, data)

	result, err := removeUnusedImports(code, data["imports"].([]string))
	if err != nil {
		return "", false, err
	}

	return result, true, nil
}

func removeUnusedImports(code string, imports []string) (string,error){
	importUsed := make(map[string]bool)
	for _, i := range imports {
		// Import is of the form 'alias path'. We need only the alias.
		importUsed[strings.Split(i, " ")[0]] = false
	}
	fset := token.NewFileSet()
	f, err := parser.ParseFile(fset, "ssz.go", code, 0)
	if err != nil {
		return "", fmt.Errorf("failed to parse template: %w", err)
	}
	ast.Inspect(f, func(node ast.Node) bool {
		switch n := node.(type) {
		case *ast.SelectorExpr:
			s := code[n.X.Pos()-1:n.X.End()-1]
			_, ok := importUsed[s]
			if ok {
				importUsed[s] = true
			}
		}
		return true
	})
	ast.Inspect(f, func(node ast.Node) bool {
		switch n := node.(type) {
		case *ast.ImportSpec:
			name := n.Name.String()
			for i, used := range importUsed {
				if name == i && !used {
					// Add 1 to n.End() to remove trailing newline.
					code = code[:n.Pos()-2]+code[n.End()+1:]
				}
			}
		}
		return true
	})

	return code, nil
}

func isBasicType(v *Value) bool {
	return v.t == TypeUint || v.t == TypeBool || v.t == TypeBytes
}

func (e *env) buildImports(imports []string) ([]string, error) {
	res := []string{}
	for _, i := range imports {
		imp := e.findImport(i)
		if imp != "" {
			res = append(res, imp)
		}
	}
	return res, nil
}

func (e *env) findImport(name string) string {
	for _, i := range e.imports {
		if i.match(name) {
			return i.getFullName()
		}
	}
	return ""
}

func appendWithoutRepeated(s []string, i []string) []string {
	for _, j := range i {
		if !contains(j, s) {
			s = append(s, j)
		}
	}
	return s
}

func detectImports(v *Value) []string {
	// for sure v is a container
	// check if any of the fields in the container has an import
	refs := []string{}
	for _, i := range v.o {
		var ref string
		switch i.t {
		case TypeReference:
			if !i.noPtr {
				// it is not a typed reference
				ref = i.ref
			}
		case TypeContainer:
			ref = i.ref
		case TypeList, TypeVector:
			ref = i.e.ref
		default:
			ref = i.ref
		}
		if ref != "" {
			refs = append(refs, ref)
		}
	}
	return refs
}

// All the generated functions use the '::' string to represent the pointer receiver
// of the struct method (i.e 'm' in func(m *Method) XX()) for convenience.
// This function replaces the '::' string with a valid one that corresponds
// to the first letter of the method in lower case.
func appendObjSignature(str string, v *Value) string {
	sig := strings.ToLower(string(v.name[0]))
	return strings.Replace(str, "::", sig, -1)
}

type astStruct struct {
	name     string
	obj      *ast.StructType
	packName string
	typ      ast.Expr
	implFunc bool
	isRef    bool
}

type astResult struct {
	objs     []*astStruct
	funcs    []string
	packName string
}

func decodeASTStruct(file *ast.File) *astResult {
	packName := file.Name.String()

	res := &astResult{
		objs:     []*astStruct{},
		funcs:    []string{},
		packName: packName,
	}

	funcRefs := map[string]int{}
	for _, dec := range file.Decls {
		if genDecl, ok := dec.(*ast.GenDecl); ok {
			for _, spec := range genDecl.Specs {
				if typeSpec, ok := spec.(*ast.TypeSpec); ok {
					obj := &astStruct{
						name:     typeSpec.Name.Name,
						packName: packName,
					}
					structType, ok := typeSpec.Type.(*ast.StructType)
					if ok {
						// type is a struct
						obj.obj = structType
					} else {
						if _, ok := typeSpec.Type.(*ast.InterfaceType); !ok {
							// type is an alias (skip interfaces)
							obj.typ = typeSpec.Type
						}
					}
					if obj.obj != nil || obj.typ != nil {
						res.objs = append(res.objs, obj)
					}
				}
			}
		}
		if funcDecl, ok := dec.(*ast.FuncDecl); ok {
			if funcDecl.Recv == nil {
				continue
			}
			if expr, ok := funcDecl.Recv.List[0].Type.(*ast.StarExpr); ok {
				// only allow pointer functions
				if i, ok := expr.X.(*ast.Ident); ok {
					objName := i.Name
					if ok := isFuncDecl(funcDecl); ok {
						funcRefs[objName]++
					}
				}
			}
		}
	}
	for name, count := range funcRefs {
		if count == 4 {
			// it implements all the interface functions
			res.funcs = append(res.funcs, name)
		}
	}
	return res
}

func isSpecificFunc(funcDecl *ast.FuncDecl, in, out []string) bool {
	check := func(types *ast.FieldList, args []string) bool {
		list := types.List
		if len(list) != len(args) {
			return false
		}

		for i := 0; i < len(list); i++ {
			typ := list[i].Type
			arg := args[i]

			var buf bytes.Buffer
			fset := token.NewFileSet()
			if err := format.Node(&buf, fset, typ); err != nil {
				panic(err)
			}
			if string(buf.Bytes()) != arg {
				return false
			}
		}

		return true
	}
	if !check(funcDecl.Type.Params, in) {
		return false
	}
	if !check(funcDecl.Type.Results, out) {
		return false
	}
	return true
}

func isFuncDecl(funcDecl *ast.FuncDecl) bool {
	name := funcDecl.Name.Name
	if name == "SizeSSZ" {
		return isSpecificFunc(funcDecl, []string{}, []string{"int"})
	}
	if name == "MarshalSSZTo" {
		return isSpecificFunc(funcDecl, []string{"[]byte"}, []string{"[]byte", "error"})
	}
	if name == "UnmarshalSSZ" {
		return isSpecificFunc(funcDecl, []string{"[]byte"}, []string{"error"})
	}
	if name == "HashTreeRootWith" {
		return isSpecificFunc(funcDecl, []string{"*ssz.Hasher"}, []string{"error"})
	}
	return false
}

type astImport struct {
	alias string
	path  string
}

func (a *astImport) getFullName() string {
	if a.alias != "" {
		return fmt.Sprintf("%s \"%s\"", a.alias, a.path)
	}
	return fmt.Sprintf("\"%s\"", a.path)
}

func (a *astImport) match(name string) bool {
	if a.alias != "" {
		return a.alias == name
	}
	return filepath.Base(a.path) == name
}

func trimQuotes(a string) string {
	return strings.Trim(a, "\"")
}

func decodeASTImports(file *ast.File) []*astImport {
	imports := []*astImport{}
	for _, i := range file.Imports {
		var alias string
		if i.Name != nil {
			if i.Name.Name == "_" {
				continue
			}
			alias = i.Name.Name
		}
		path := trimQuotes(i.Path.Value)
		imports = append(imports, &astImport{
			alias: alias,
			path:  path,
		})
	}
	return imports
}

func (e *env) getRawItemByName(name string) (*astStruct, bool) {
	for _, item := range e.raw {
		if item.name == name {
			return item, true
		}
	}
	return nil, false
}

func (e *env) getTargetByName(name string) (*generationTarget, bool) {
	for _, item := range e.targets {
		if item.name == name {
			return &item, true
		}
	}
	return nil, false
}

func (e *env) addRawItem(i *astStruct) {
	e.raw = append(e.raw, i)
}

func (e *env) generateIR() error {
	e.raw = []*astStruct{}
	e.order = map[string][]string{}
	e.imports = []*astImport{}

	checkObjByPackage := func(packName, name string) (*astStruct, bool) {
		for _, item := range e.raw {
			if item.name == name && item.packName == packName {
				return item, true
			}
		}
		return nil, false
	}

	// we want to make sure we only include one reference for each struct name
	// among the source and include paths.
	addStructs := func(res *astResult, isRef bool) error {
		for _, i := range res.objs {
			if _, ok := checkObjByPackage(i.packName, i.name); ok {
				return fmt.Errorf("two structs share the same name %s", i.name)
			}
			i.isRef = isRef
			e.addRawItem(i)
		}
		return nil
	}

	checkImplFunc := func(res *astResult) error {
		// include all the functions that implement the interfaces
		for _, name := range res.funcs {
			v, ok := checkObjByPackage(res.packName, name)
			if !ok {
				return fmt.Errorf("cannot find %s struct", name)
			}
			v.implFunc = true
		}
		return nil
	}

	// add the imports to the environment, we want to make sure that we always import
	// the package with the same name and alias which is easier to logic with.
	addImports := func(imports []*astImport) error {
		for _, i := range imports {
			// check if we already have this import before
			found := false
			for _, j := range e.imports {
				if j.path == i.path {
					found = true
					if i.alias != j.alias {
						return fmt.Errorf("the same package is imported twice by different files of path %s and %s with different aliases: %s and %s", j.path, i.path, j.alias, i.alias)
					}
				}
			}
			if !found {
				e.imports = append(e.imports, i)
			}
		}
		return nil
	}

	// decode all the imports from the input files
	for _, file := range e.files {
		if err := addImports(decodeASTImports(file)); err != nil {
			return err
		}
	}

	astResults := []*astResult{}

	// decode the structs from the input path
	for name, file := range e.files {
		res := decodeASTStruct(file)
		if err := addStructs(res, false); err != nil {
			return err
		}

		astResults = append(astResults, res)

		// keep the ordering in which the structs appear so that we always generate them in
		// the same predictable order
		structOrdering := []string{}
		for _, i := range res.objs {
			structOrdering = append(structOrdering, i.name)
		}
		e.order[name] = structOrdering
	}

	// decode the structs from the include path but ONLY include them on 'raw' not in 'order'.
	// If the structs are in raw they can be used as a reference at compilation time and since they are
	// not in 'order' they cannot be used to marshal/unmarshal encodings
	for _, file := range e.include {
		res := decodeASTStruct(file)
		if err := addStructs(res, true); err != nil {
			return err
		}

		astResults = append(astResults, res)
	}

	for _, res := range astResults {
		if err := checkImplFunc(res); err != nil {
			return err
		}
	}

	for _, obj := range e.raw {
		name := obj.name

		var valid bool
		if e.targets == nil || len(e.targets) == 0 {
			valid = true
		} else {
			names := make([]string, len(e.targets))
			for i, t := range e.targets {
				names[i] = t.name
			}
			valid = contains(name, names)
		}
		if valid {
			if obj.isRef {
				// do not process imported elements
				continue
			}
			if _, err := e.encodeItem(name, ""); err != nil {
				return err
			}
		}
	}
	return nil
}

func contains(i string, j []string) bool {
	for _, a := range j {
		if a == i {
			return true
		}
	}
	return false
}

func (e *env) encodeItem(name, tags string) (*Value, error) {
	v, ok := e.objs[name]
	if !ok {
		var err error
		raw, ok := e.getRawItemByName(name)
		if !ok {
			return nil, fmt.Errorf("could not find struct with name '%s'", name)
		}
		if raw.implFunc {
			size, _ := getTagsInt(tags, "ssz-size")
			v = &Value{t: TypeReference, s: size, n: size, noPtr: raw.obj == nil}
		} else if raw.obj != nil {
			v, err = e.parseASTStructType(name, raw.obj)
		} else {
			v, err = e.parseASTFieldType(name, tags, raw.typ)
		}
		if err != nil {
			return nil, fmt.Errorf("failed to encode %s: %v", name, err)
		}
		v.name = name
		v.obj = name
		target, ok := e.getTargetByName(name)
		if ok {
			v.opts = target.opts
		}
		e.objs[name] = v
	}
	return v.copy(), nil
}

// parse the Go AST struct
func (e *env) parseASTStructType(name string, typ *ast.StructType) (*Value, error) {
	v := &Value{
		name: name,
		t:    TypeContainer,
		o:    []*Value{},
	}

	for _, f := range typ.Fields.List {
		if len(f.Names) != 1 {
			continue
		}
		name := f.Names[0].Name
		if !isExportedField(name) && !hasGenTag(f) {
			continue
		}
		if strings.HasPrefix(name, "XXX_") {
			// skip protobuf methods
			continue
		}
		var tags string
		if f.Tag != nil {
			tags = f.Tag.Value
		}

		elem, err := e.parseASTFieldType(name, tags, f.Type)
		if err != nil {
			return nil, err
		}
		if elem == nil {
			continue
		}
		elem.name = name
		v.o = append(v.o, elem)
	}

	// get the total size of the container
	for _, f := range v.o {
		if f.isFixed() {
			v.n += f.n
		} else {
			v.n += bytesPerLengthOffset
			// container is dynamic
			v.c = true
		}
	}
	return v, nil
}

func hasGenTag(f *ast.Field) bool {
	return f.Tag != nil && strings.Contains(f.Tag.Value, "ssz-gen")
}

func getObjLen(obj *ast.ArrayType) uint64 {
	if obj.Len == nil {
		return 0
	}
	value := obj.Len.(*ast.BasicLit).Value
	num, err := strconv.ParseUint(value, 0, 64)
	if err != nil {
		panic(fmt.Sprintf("BUG: Failed to convert to uint64 %s: %v", value, err))
	}
	return num
}

// parse the Go AST field
func (e *env) parseASTFieldType(name, tags string, expr ast.Expr) (*Value, error) {
	if tag, ok := getTags(tags, "ssz"); ok && tag == "-" {
		// omit value
		return nil, nil
	}

	switch obj := expr.(type) {
	case *ast.StarExpr:
		// *Struct
		switch elem := obj.X.(type) {
		case *ast.Ident:
			// reference to a local package
			return e.encodeItem(elem.Name, tags)

		case *ast.SelectorExpr:
			// reference of the external package
			ref := elem.X.(*ast.Ident).Name
			// reference to a struct from another package
			v, err := e.encodeItem(elem.Sel.Name, tags)
			if err != nil {
				return nil, err
			}
			v.ref = ref
			return v, nil

		default:
			return nil, fmt.Errorf("cannot handle %s", elem)
		}

	case *ast.ArrayType:
		if isByte(obj.Elt) {
			if fixedlen := getObjLen(obj); fixedlen != 0 {
				// array of fixed size
				return &Value{t: TypeBytes, c: true, s: fixedlen, n: fixedlen}, nil
			}
			// []byte
			if tag, ok := getTags(tags, "ssz"); ok && tag == "bitlist" {
				// bitlist requires a ssz-max field
				max, ok := getTagsInt(tags, "ssz-max")
				if !ok {
					return nil, fmt.Errorf("bitfield requires a 'ssz-max' field")
				}
				return &Value{t: TypeBitList, m: max, s: max}, nil
			}
			size, ok := getTagsInt(tags, "ssz-size")
			if ok {
				// fixed bytes
				return &Value{t: TypeBytes, s: size, n: size}, nil
			}
			max, ok := getTagsInt(tags, "ssz-max")
			if !ok {
				return nil, fmt.Errorf("[]byte expects either ssz-max or ssz-size")
			}
			// dynamic bytes
			return &Value{t: TypeBytes, m: max}, nil
		}
		if isArray(obj.Elt) && isByte(obj.Elt.(*ast.ArrayType).Elt) {
			f, fCheck, s, sCheck, t, err := getRootSizes(obj, tags)
			if err != nil {
				return nil, err
			}
			if t == TypeVector {
				// vector
				return &Value{t: TypeVector, c: fCheck, n: f * s, s: f, e: &Value{t: TypeBytes, c: sCheck, n: s, s: s}}, nil
			}
			// list
			return &Value{t: TypeList, s: f, e: &Value{t: TypeBytes, c: sCheck, n: s, s: s}}, nil
		}

		// []*Struct
		elem, err := e.parseASTFieldType(name, tags, obj.Elt)
		if err != nil {
			return nil, err
		}
		if size, ok := getTagsInt(tags, "ssz-size"); ok {
			// fixed vector
			v := &Value{t: TypeVector, s: size, e: elem}
			if elem.isFixed() {
				// set the total size
				v.n = size * elem.n
			}
			return v, err
		}
		// list
		maxSize, ok := getTagsInt(tags, "ssz-max")
		if !ok {
			return nil, fmt.Errorf("slice '%s' expects either ssz-max or ssz-size", name)
		}
		v := &Value{t: TypeList, e: elem, s: maxSize, m: maxSize}
		return v, nil

	case *ast.Ident:
		// basic type
		var v *Value
		switch obj.Name {
		case "uint64":
			v = &Value{t: TypeUint, n: 8}
		case "uint32":
			v = &Value{t: TypeUint, n: 4}
		case "uint16":
			v = &Value{t: TypeUint, n: 2}
		case "uint8":
			v = &Value{t: TypeUint, n: 1}
		case "bool":
			v = &Value{t: TypeBool, n: 1}
		default:
			// try to resolve as an alias
			vv, err := e.encodeItem(obj.Name, tags)
			if err != nil {
				return nil, fmt.Errorf("type %s not found", obj.Name)
			}
			return vv, nil
		}
		return v, nil

	case *ast.SelectorExpr:
		name := obj.X.(*ast.Ident).Name
		sel := obj.Sel.Name

		if sel == "Bitlist" {
			// go-bitfield/Bitlist
			maxSize, ok := getTagsInt(tags, "ssz-max")
			if !ok {
				return nil, fmt.Errorf("bitlist %s does not have ssz-max tag", name)
			}
			return &Value{t: TypeBitList, m: maxSize, s: maxSize}, nil
		} else if strings.HasPrefix(sel, "Bitvector") {
			// go-bitfield/Bitvector, fixed bytes
			size, ok := getTagsInt(tags, "ssz-size")
			if !ok {
				return nil, fmt.Errorf("bitvector %s does not have ssz-size tag", name)
			}
			return &Value{t: TypeBytes, s: size, n: size}, nil
		}
		// external reference
		vv, err := e.encodeItem(sel, tags)
		if err != nil {
			return nil, err
		}
		vv.ref = name
		vv.noPtr = true
		return vv, nil

	default:
		panic(fmt.Errorf("ast type '%s' not expected", reflect.TypeOf(expr)))
	}
}

func getRootSizes(obj *ast.ArrayType, tags string) (f uint64, fCheck bool, s uint64, sCheck bool, t Type, err error) {

	// check if we are in an array and we get the sizes from there
	f = getObjLen(obj)
	s = getObjLen(obj.Elt.(*ast.ArrayType))
	t = TypeVector

	if f != 0 {
		fCheck = true
	}
	if s != 0 {
		sCheck = true
	}

	if f != 0 && s != 0 {
		// all the sizes are set as arrays
		return
	}

	if f != s {
		// one of the values was not set as an array
		// check 'ssz-size' for vector or 'ssz-max' for a list
		size, ok := getTagsInt(tags, "ssz-size")
		if !ok {
			t = TypeList
			size, ok = getTagsInt(tags, "ssz-max")
			if !ok {
				err = fmt.Errorf("bad")
				return
			}
		}

		// fill the missing size
		if f == 0 {
			f = size
		} else {
			s = size
		}
		return
	}

	// Neither of the values was set as an array, we need
	// to get both sizes with the go tags
	var ok bool
	f, s, ok = getTagsTuple(tags, "ssz-size")
	if !ok {
		err = fmt.Errorf("[][]byte expects a ssz-size tag")
		return
	}
	if f == 0 {
		t = TypeList
		f, ok = getTagsInt(tags, "ssz-max")
		if !ok {
			err = fmt.Errorf("ssz-max not set after '?' field on ssz-size")
			return
		}
	}
	return
}

func isArray(obj ast.Expr) bool {
	_, ok := obj.(*ast.ArrayType)
	return ok
}

func isByte(obj ast.Expr) bool {
	if ident, ok := obj.(*ast.Ident); ok {
		if ident.Name == "byte" {
			return true
		}
	}
	return false
}

func isExportedField(str string) bool {
	return str[0] <= 90
}

// getTagsTuple decodes tags of the format 'ssz-size:"33,32"'. If the
// first value is '?' it returns -1.
func getTagsTuple(str string, field string) (uint64, uint64, bool) {
	tupleStr, ok := getTags(str, field)
	if !ok {
		return 0, 0, false
	}

	spl := strings.Split(tupleStr, ",")
	if len(spl) != 2 {
		return 0, 0, false
	}

	// first can be either ? or a number
	var first uint64
	if spl[0] == "?" {
		first = 0
	} else {
		tmp, err := strconv.Atoi(spl[0])
		if err != nil {
			return 0, 0, false
		}
		first = uint64(tmp)
	}

	second, err := strconv.Atoi(spl[1])
	if err != nil {
		return 0, 0, false
	}
	return first, uint64(second), true
}

// getTagsInt returns tags of the format 'ssz-size:"32"'
func getTagsInt(str string, field string) (uint64, bool) {
	numStr, ok := getTags(str, field)
	if !ok {
		return 0, false
	}
	num, err := strconv.Atoi(numStr)
	if err != nil {
		return 0, false
	}
	return uint64(num), true
}

// getTags returns the tags from a given field
func getTags(str string, field string) (string, bool) {
	str = strings.Trim(str, "`")

	for _, tag := range strings.Split(str, " ") {
		if !strings.Contains(tag, ":") {
			return "", false
		}
		spl := strings.Split(tag, ":")
		if len(spl) != 2 {
			return "", false
		}

		tagName, vals := spl[0], spl[1]
		if !strings.HasPrefix(vals, "\"") || !strings.HasSuffix(vals, "\"") {
			return "", false
		}
		if tagName != field {
			continue
		}

		vals = strings.Trim(vals, "\"")
		return vals, true
	}
	return "", false
}

func (v *Value) isFixed() bool {
	switch v.t {
	case TypeVector:
		return v.e.isFixed()

	case TypeBytes:
		if v.s != 0 {
			// fixed bytes
			return true
		}
		// dynamic bytes
		return false

	case TypeContainer:
		return !v.c

	// Dynamic types
	case TypeBitList:
		fallthrough
	case TypeList:
		return false

	// Fixed types
	case TypeBitVector:
		fallthrough
	case TypeUint:
		fallthrough
	case TypeBool:
		return true

	case TypeReference:
		if v.s != 0 {
			return true
		}
		return false

	default:
		panic(fmt.Errorf("is fixed not implemented for type %s", v.t.String()))
	}
}

func execTmpl(tpl string, input interface{}) string {
	tmpl, err := template.New("tmpl").Parse(tpl)
	if err != nil {
		panic(err)
	}
	buf := new(bytes.Buffer)
	if err = tmpl.Execute(buf, input); err != nil {
		panic(err)
	}
	return buf.String()
}

func uintVToName(v *Value) string {
	if v.t != TypeUint {
		panic("not expected")
	}
	switch v.n {
	case 8:
		return "Uint64"
	case 4:
		return "Uint32"
	case 2:
		return "Uint16"
	case 1:
		return "Uint8"
	default:
		panic("not found")
	}
}<|MERGE_RESOLUTION|>--- conflicted
+++ resolved
@@ -437,7 +437,6 @@
 			getTree = e.getTree(name, obj)
 		}
 		o := &Obj{
-<<<<<<< HEAD
 			HashTreeRoot: e.hashTreeRoot(name, obj),
 			GetTree:      getTree,
 			Marshal:      e.marshal(name, obj),
@@ -446,17 +445,6 @@
 		}
 		if len(obj.opts) == 1 && obj.opts[0] == "no-htr" {
 			o.HashTreeRoot = ""
-=======
-			GetTree:   getTree,
-			Marshal:   e.marshal(name, obj),
-			Unmarshal: e.unmarshal(name, obj),
-			Size:      e.size(name, obj),
-		}
-		if len(obj.opts) == 1 && obj.opts[0] == "no-htr" {
-			o.HashTreeRoot = ""
-		} else {
-			o.HashTreeRoot = e.hashTreeRoot(name, obj)
->>>>>>> 80e4d34d
 		}
 		objs = append(objs, o)
 	}
